--- conflicted
+++ resolved
@@ -4,11 +4,8 @@
 
 const props = defineProps<{
   context: 'setup' | 'settings';
-<<<<<<< HEAD
   space: ExtendedSpace;
-=======
   error: string | Record<string, any>;
->>>>>>> 5b5d4db5
   isViewOnly?: boolean;
 }>();
 
