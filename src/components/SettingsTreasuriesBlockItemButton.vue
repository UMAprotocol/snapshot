<script setup lang="ts">
import { TreasuryWallet } from '@/helpers/interfaces';
import { Network } from '@/plugins/oSnap/types';
import { ConfigError, getIsOsnapEnabled } from '@/plugins/oSnap/utils/getters';

const props = defineProps<{
  treasury: TreasuryWallet;
  treasuryIndex: number;
  isViewOnly?: boolean;
  hasOsnapPlugin: boolean;
}>();

const emit = defineEmits<{
  removeTreasury: [index: number];
  editTreasury: [index: number];
  configureOsnap: [index: number, isEnabled: boolean];
}>();

const isOsnapEnabled = ref(false);
const isChainSupported = ref(true);

async function updateIsOsnapEnabled() {
  if (!props.hasOsnapPlugin) return;
  const isEnabled = await getIsOsnapEnabled(
    props.treasury.network as Network,
    props.treasury.address
  ).catch(e => {
    if (e instanceof ConfigError) {
      isChainSupported.value = false;
      return false;
    }
    return false;
  });
  isOsnapEnabled.value = isEnabled;
}

onMounted(async () => {
  await updateIsOsnapEnabled();
  window.addEventListener('focus', updateIsOsnapEnabled);
});

onUnmounted(() => {
  window.removeEventListener('focus', updateIsOsnapEnabled);
});
</script>

<template>
  <button
    class="flex h-full w-full items-center justify-between truncate rounded-md border p-4"
    :class="{ 'cursor-default': isViewOnly }"
    @click="emit('editTreasury', treasuryIndex)"
  >
    <div class="flex items-center gap-2 truncate pr-[20px] text-left">
      <h4 class="truncate">{{ treasury.name }}</h4>
    </div>
    <div v-if="hasOsnapPlugin" class="ml-auto mr-3">
      <SettingsTreasuryActivateOsnapButton
<<<<<<< HEAD
        v-if="hasOsnapPlugin && isChainSupported"
=======
        v-if="isChainSupported"
>>>>>>> 0bc4eba0
        :is-osnap-enabled="isOsnapEnabled"
        @click.stop="
          !isViewOnly && emit('configureOsnap', treasuryIndex, isOsnapEnabled)
        "
      />
      <div v-else>oSnap unavailable</div>
    </div>
    <BaseButtonIcon
      v-show="!isViewOnly"
      class="-mr-2"
      @click.stop="emit('removeTreasury', treasuryIndex)"
    >
      <BaseIcon name="close" size="14" />
    </BaseButtonIcon>
  </button>
</template><|MERGE_RESOLUTION|>--- conflicted
+++ resolved
@@ -1,6 +1,7 @@
 <script setup lang="ts">
 import { TreasuryWallet } from '@/helpers/interfaces';
 import { Network } from '@/plugins/oSnap/types';
+import { ConfigError, getIsOsnapEnabled } from '@/plugins/oSnap/utils/getters';
 import { ConfigError, getIsOsnapEnabled } from '@/plugins/oSnap/utils/getters';
 
 const props = defineProps<{
@@ -17,6 +18,7 @@
 }>();
 
 const isOsnapEnabled = ref(false);
+const isChainSupported = ref(true);
 const isChainSupported = ref(true);
 
 async function updateIsOsnapEnabled() {
@@ -55,11 +57,7 @@
     </div>
     <div v-if="hasOsnapPlugin" class="ml-auto mr-3">
       <SettingsTreasuryActivateOsnapButton
-<<<<<<< HEAD
         v-if="hasOsnapPlugin && isChainSupported"
-=======
-        v-if="isChainSupported"
->>>>>>> 0bc4eba0
         :is-osnap-enabled="isOsnapEnabled"
         @click.stop="
           !isViewOnly && emit('configureOsnap', treasuryIndex, isOsnapEnabled)
