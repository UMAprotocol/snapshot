--- conflicted
+++ resolved
@@ -8,14 +8,10 @@
   space: ExtendedSpace;
   dateStart: number;
   dateEnd: number;
-<<<<<<< HEAD
   hasOsnapPlugin: boolean;
   shouldUseOsnap: boolean;
   legacyOsnap: { enabled: boolean; selection: boolean };
-=======
-  osnap: { enabled: boolean; selection: boolean };
   isEditing: boolean;
->>>>>>> c85de4be
 }>();
 
 const {
@@ -66,12 +62,8 @@
 watch(
   () => props.legacyOsnap.selection,
   () => {
-<<<<<<< HEAD
     // If using osnap, we can only allow basic voting, for, against, abstain
     if (props.legacyOsnap.selection) {
-=======
-    if (props.osnap.selection) {
->>>>>>> c85de4be
       form.value.type = 'basic';
     } else if (props.space?.voting?.type) {
       form.value.type = props.space.voting.type;
@@ -106,7 +98,6 @@
 </script>
 
 <template>
-<<<<<<< HEAD
   <SpaceCreateLegacyOsnap
     v-if="legacyOsnap.enabled"
     :space="space"
@@ -129,62 +120,6 @@
         @update:type="value => (form.type = value)"
       />
 
-      <h4 class="mb-1 mt-3" v-text="$t('create.choices')" />
-      <div class="flex">
-        <div class="w-full overflow-hidden">
-          <draggable
-            v-model="form.choices"
-            v-bind="{ animation: 200 }"
-            :disabled="disableChoiceEdit"
-            item-key="id"
-            handle=".drag-handle"
-            class="space-y-2"
-          >
-=======
-  <div>
-    <div v-if="osnap.enabled" class="mb-4">
-      <div v-if="space?.voting?.type && space.voting.type !== 'basic'">
-        <h6>Where is oSnap?</h6>
-        <p class="mb-3">
-          oSnap is currently disabled because your space's voting settings
-          disallow the basic voting type which is a requirement for oSnap to
-          work properly.
-        </p>
-        <p>
-          Have your admin visit your
-          <a :href="`#/${space.id}/settings`">settings page</a> under Voting ->
-          Type, and make sure either "Any" or "Basic Voting" is selected. This
-          will allow you to create oSnap proposals.
-        </p>
-      </div>
-      <div v-else>
-        <h6>oSnap Proposal</h6>
-        <p>
-          Are you planning for this proposal to initiate a transaction that your
-          organizations Safe will execute if approved? (Remember, oSnap enables
-          trustless and permissionless execution)
-        </p>
-        <br />
-        <input
-          id="toggleOsnap"
-          type="checkbox"
-          :checked="osnap.selection"
-          @change="$emit('osnapToggle')"
-        />
-        <label for="toggleOsnap">
-          Yes, use oSnap for transactions (this will restrict voting type to
-          Basic).
-        </label>
-      </div>
-    </div>
-    <div class="mb-5 space-y-4">
-      <BaseBlock :title="$t('create.voting')">
-        <InputSelectVoteType
-          :type="space.voting?.type || form.type"
-          :disabled="!!space.voting?.type || osnap.selection"
-          @update:type="value => (form.type = value)"
-        />
-
         <h4 class="mb-1 mt-3" v-text="$t('create.choices')" />
         <div class="flex">
           <div class="w-full overflow-hidden">
@@ -195,7 +130,6 @@
               item-key="id"
               handle=".drag-handle"
               class="space-y-2"
->>>>>>> c85de4be
             >
               >
               <template #item="{ element, index }">
@@ -276,5 +210,4 @@
         </UiInput>
       </BaseBlock>
     </div>
-  </div>
 </template>