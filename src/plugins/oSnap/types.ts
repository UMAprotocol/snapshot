--- conflicted
+++ resolved
@@ -534,7 +534,6 @@
   }
 }
 
-<<<<<<< HEAD
 export type InputTypes =
   | 'bool'
   | 'string'
@@ -547,8 +546,8 @@
 
 export function isIntegerType(type: InputTypes): type is Integer {
   return type.includes('int');
-=======
+}
+
 export function nonNullable<T>(value: T): value is NonNullable<T> {
   return value !== null;
->>>>>>> d29c986f
 }