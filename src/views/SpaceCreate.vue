<script setup lang="ts">
import { ExtendedSpace } from '@/helpers/interfaces';
import { PROPOSAL_QUERY } from '@/helpers/queries';
import { proposalValidation } from '@/helpers/snapshot';
import Plugin from '@/plugins/safeSnap';
import { getInstance } from '@snapshot-labs/lock/plugins/vue3';
import { clone } from '@snapshot-labs/snapshot.js/src/utils';

const safeSnapPlugin = new Plugin();

enum Step {
  CONTENT,
  VOTING,
  PLUGINS
}

const BODY_LIMIT_CHARACTERS = 20000;

const props = defineProps<{
  space: ExtendedSpace;
}>();

useMeta({
  title: {
    key: 'metaInfo.space.create.title',
    params: {
      space: props.space.name
    }
  },
  description: {
    key: 'metaInfo.space.create.description'
  }
});

const { notify } = useFlashNotification();
const router = useRouter();
const route = useRoute();
const { t } = useI18n();
const auth = getInstance();
const { domain } = useApp();
const { web3, web3Account } = useWeb3();
const { send, isSending } = useClient();
const { pluginIndex } = usePlugins();
const { modalAccountOpen } = useModal();
const { modalTermsOpen, termsAccepted, acceptTerms } = useTerms(props.space.id);
const { isGnosisAndNotSpaceNetwork } = useGnosis(props.space);
const { isSnapshotLoading } = useSnapshot();
const { apolloQuery, queryLoading } = useApolloQuery();
const { containsShortUrl } = useShortUrls();

const {
  form,
  formDraft,
  userSelectedDateEnd,
  sourceProposalLoaded,
  sourceProposal,
  validationErrors,
  resetForm
} = useFormSpaceProposal();

const isValidAuthor = ref(false);
const validationLoading = ref(false);
const preview = ref(false);
const hasAuthorValidationFailed = ref(false);
const timeSeconds = ref(Number((Date.now() / 1e3).toFixed()));
const currentStep = ref(Step.CONTENT);

const proposal = computed(() =>
  Object.assign(form.value, { choices: form.value.choices })
);

const isEditing = computed(
  () => !!(sourceProposal.value && route.query.editing)
);

type DateRange = {
  dateStart: number;
  dateEnd?: number;
};
function sanitizeDateRange({ dateStart, dateEnd }: DateRange): DateRange {
  const { delay = 0, period = 0 } = props.space?.voting ?? {};
  console.log('sanitizeDateRange', { dateStart, dateEnd, delay, period });
  const threeDays = 259200;
  const currentTimestamp = Math.floor(Date.now() / 1000);

  const sanitizedDateStart = delay
    ? timeSeconds.value + delay
    : Math.max(dateStart, currentTimestamp);

  if (typeof dateEnd === 'undefined') {
    return { dateStart: sanitizedDateStart };
  }

  if (period) {
    const sanitizedDateEnd = sanitizedDateStart + period;
    return { dateStart: sanitizedDateStart, dateEnd: sanitizedDateEnd };
  }

  if (userSelectedDateEnd.value || sourceProposalLoaded.value) {
    return { dateStart: sanitizedDateStart, dateEnd };
  }

  return {
    dateStart: sanitizedDateStart,
    dateEnd: sanitizedDateStart + threeDays
  };
}

const dateStart = computed(() => {
  const { dateStart } = sanitizeDateRange({ dateStart: form.value.start });
  return dateStart;
});

const dateEnd = computed(() => {
  const { dateEnd } = sanitizeDateRange({
    dateStart: form.value.start,
    dateEnd: form.value.end
  });
  return dateEnd;
});

const isFormValid = computed(() => {
  const isSafeSnapPluginValid = form.value.metadata.plugins?.safeSnap
    ? form.value.metadata.plugins.safeSnap.valid
    : true;

  return (
    !isSending.value &&
    form.value.body.length <= BODY_LIMIT_CHARACTERS &&
    dateEnd.value &&
    dateEnd.value > dateStart.value &&
    form.value.snapshot &&
    form.value.choices.length >= 1 &&
    !form.value.choices.some((a, i) => a.text === '' && i === 0) &&
    isValidAuthor.value &&
    isSafeSnapPluginValid &&
    !web3.value.authLoading
  );
});

const formContainsShortUrl = computed(() => {
  const { body, name, discussion } = form.value;

  return (
    containsShortUrl(body) ||
    containsShortUrl(name) ||
    containsShortUrl(discussion)
  );
});

const stepIsValid = computed(() => {
  if (
    currentStep.value === Step.CONTENT &&
    form.value.name &&
    form.value.body.length <= BODY_LIMIT_CHARACTERS &&
    isValidAuthor.value &&
    !validationErrors.value.name &&
    !validationErrors.value.body &&
    !validationErrors.value.discussion &&
    !formContainsShortUrl.value
  )
    return true;
  else if (
    currentStep.value === Step.VOTING &&
    dateEnd.value &&
    dateEnd.value > dateStart.value &&
    form.value.snapshot &&
    !form.value.choices.some((a, i) => a.text === '' && i === 0)
  )
    return true;
  else return false;
});

const isMember = computed(() => {
  function findAccount(object: string[], account: string) {
    return object.map(a => a.toLowerCase()).includes(account.toLowerCase());
  }
  return (
    findAccount(props.space.members, web3Account.value) ||
    findAccount(props.space.admins, web3Account.value) ||
    findAccount(props.space.moderators, web3Account.value) ||
    false
  );
});

const needsPluginConfigs = computed(() =>
  Object.keys(props.space?.plugins ?? {}).some(
    pluginKey => pluginIndex[pluginKey]?.defaults?.proposal
  )
);

const validationName = computed(() => props.space.validation?.name ?? 'basic');

function getFormattedForm() {
  const clonedForm = clone(form.value);
  clonedForm.snapshot = Number(form.value.snapshot);
  clonedForm.choices = form.value.choices
    .map(choice => choice.text)
    .filter(choiceText => choiceText.length > 0);
  updateTime();
  const { dateStart: sanitizedDateStart, dateEnd: sanitizedDateEnd } =
    sanitizeDateRange({
      dateStart: dateStart.value,
      dateEnd: dateEnd.value
    });
  clonedForm.start = sanitizedDateStart;
  clonedForm.end = sanitizedDateEnd;
  return clonedForm;
}

const { resetSpaceProposals } = useProposals();

function handleSubmit() {
  if (!termsAccepted && props.space.terms) return (modalTermsOpen.value = true);
  if (isEditing.value) return handleUpdate();
  handleCreate();
}

async function handleCreate() {
  const formattedForm = getFormattedForm();
  const result = await send(props.space, 'create-proposal', formattedForm);
  if (result.id) {
    resetSpaceProposals();
    if (!result.ipfs) notify(['green', t('notify.waitingForOtherSigners')]);
    else notify(['green', t('notify.proposalCreated')]);
    resetForm();
    router.push({
      name: 'spaceProposal',
      params: {
        key: props.space.id,
        id: result.id
      }
    });
  }
}

async function handleUpdate() {
  const formattedForm = getFormattedForm();
  formattedForm.id = sourceProposal.value;
  const result = await send(props.space, 'update-proposal', formattedForm);
  if (result.id) {
    resetSpaceProposals();
    if (!result.ipfs) notify(['green', t('notify.waitingForOtherSigners')]);
    else notify(['green', t('notify.proposalUpdated')]);
    resetForm();
    router.push({
      name: 'spaceProposal',
      params: {
        key: props.space.id,
        id: sourceProposal.value
      }
    });
  }
}

function setSourceProposal(proposal) {
  const { plugins } = proposal;

  form.value = {
    name: proposal.title,
    body: proposal.body,
    discussion: proposal.discussion,
    choices: proposal.choices,
    start: proposal.start,
    end: proposal.end,
    snapshot: proposal.snapshot,
    type: proposal.type,
    metadata: { plugins }
  };

  form.value.choices = proposal.choices.map((text, key) => ({
    key,
    text
  }));
}

async function loadSourceProposal() {
  const proposal = await apolloQuery(
    {
      query: PROPOSAL_QUERY,
      variables: {
        id: sourceProposal.value
      }
    },
    'proposal'
  );

  setSourceProposal(proposal);
  sourceProposalLoaded.value = true;
}

function nextStep() {
  if (formContainsShortUrl.value) return;
  // skip transaction page if user has osnap, but chosen not to use it for this vote
  if (shouldSkipTransactions()) return;
  currentStep.value++;
}

function previousStep() {
  currentStep.value--;
}

function updateTime() {
  timeSeconds.value = Number((Date.now() / 1e3).toFixed());
}

async function validateAuthor() {
  isValidAuthor.value = false;
  if (web3Account.value && auth.isAuthenticated.value) {
    if (isMember.value) {
      isValidAuthor.value = true;
      return;
    }

    if (props.space.filters.onlyMembers) {
      isValidAuthor.value = false;
      return;
    }

    if (
      props.space.validation.name === 'any' ||
      (props.space.validation.name === 'basic' &&
        !props.space.filters.minScore &&
        !props.space.validation.params?.minScore)
    ) {
      isValidAuthor.value = true;
      return;
    }

    try {
      validationLoading.value = true;
      const validationRes = await proposalValidation(
        props.space,
        web3Account.value
      );

      isValidAuthor.value = validationRes;
    } catch (e) {
      hasAuthorValidationFailed.value = true;
      console.warn(e);
    } finally {
      validationLoading.value = false;
    }
  }
}

watch(
  () => web3Account.value,
  () => {
    validateAuthor();
  },
  { immediate: true }
);

const hasOsnapPlugin = computed(() => {
  return !!props.space?.plugins?.oSnap;
});
const shouldUseOsnap = ref(false);

function toggleShouldUseOsnap() {
  shouldUseOsnap.value = !shouldUseOsnap.value;
}

// We need to know if the space is using osnap, this will change what types of voting we can do
// We also need to know if the user plans to use osnap
const legacyOsnap = ref<{
  enabled: boolean;
  selection: boolean;
}>({
  selection: false,
  enabled: false
});

// Skip transaction page if osnap is enabled, its not selected to be used, and we are on the voting page
function shouldSkipTransactions() {
  if (currentStep.value !== Step.VOTING) return false;
  if (legacyOsnap.value.enabled && !legacyOsnap.value.selection) return true;
  if (hasOsnapPlugin.value && !shouldUseOsnap.value) return true;
  return false;
}

function handleLegacyOsnapToggle() {
  legacyOsnap.value.selection = !legacyOsnap.value.selection;
}

onMounted(async () => {
  const network = props?.space?.plugins?.safeSnap?.safes?.[0]?.network;
  const umaAddress = props?.space?.plugins?.safeSnap?.safes?.[0]?.umaAddress;
  if (network && umaAddress) {
    // this is how we check if osnap is enabled and valid.
    legacyOsnap.value.enabled =
      (await safeSnapPlugin.validateUmaModule(network, umaAddress)) === 'uma';
  }
  if (sourceProposal.value && !sourceProposalLoaded.value)
    await loadSourceProposal();

  if (!sourceProposal.value) {
    form.value.name = formDraft.value.name;
    form.value.body = formDraft.value.body;
  }

  if (
    !!props.space?.template &&
    !sourceProposal.value &&
    !formDraft.value.isBodySet
  ) {
    form.value.body = props.space.template;
  }
});

onBeforeRouteLeave(async () => {
  if (isEditing.value) {
    resetForm();
  }
});
</script>

<template>
  <TheLayout v-bind="$attrs">
    <template #content-left>
      <div
        v-if="currentStep === Step.CONTENT"
        class="mb-3 overflow-hidden px-4 md:px-0"
      >
        <ButtonBack
          @click="
            router.push(domain ? { path: '/' } : { name: 'spaceProposals' })
          "
        />
      </div>
      <SpaceCreateWarnings
        v-if="!validationLoading"
        :space="space"
        :validation-failed="hasAuthorValidationFailed"
        :is-valid-author="isValidAuthor"
        :validation-name="validationName"
        :contains-short-url="formContainsShortUrl"
        data-testid="create-proposal-connect-wallet-warning"
      />

      <!-- Step 1 -->
      <SpaceCreateContent
        v-if="currentStep === Step.CONTENT"
        :space="space"
        :preview="preview"
        :body-limit="BODY_LIMIT_CHARACTERS"
      />

      <!-- Step 2 -->
      <SpaceCreateVoting
        v-else-if="currentStep === Step.VOTING"
        :space="space"
        :date-start="dateStart"
        :date-end="dateEnd"
<<<<<<< HEAD
        :has-osnap-plugin="hasOsnapPlugin"
        :should-use-osnap="shouldUseOsnap"
        :legacy-osnap="legacyOsnap"
        @toggle-should-use-osnap="toggleShouldUseOsnap"
        @legacy-osnap-toggle="handleLegacyOsnapToggle"
=======
        :osnap="osnap"
        :is-editing="isEditing"
        @osnapToggle="handleOsnapToggle"
>>>>>>> c85de4be
      />

      <!-- Step 3 (only when plugins) -->
      <SpaceCreatePlugins
        v-else
        v-model="form.metadata.plugins"
        :proposal="proposal"
        :space="space"
      />
    </template>
    <template #sidebar-right>
      <BaseBlock class="lg:fixed lg:w-[320px]">
        <BaseButton
          v-if="currentStep === Step.CONTENT"
          class="mb-2 block w-full"
          @click="preview = !preview"
        >
          {{ preview ? $t('create.edit') : $t('create.preview') }}
        </BaseButton>
        <BaseButton v-else class="mb-2 block w-full" @click="previousStep">
          {{ $t('back') }}
        </BaseButton>
        <BaseButton
          v-if="
            currentStep === Step.PLUGINS ||
            (!needsPluginConfigs && currentStep === Step.VOTING) ||
            shouldSkipTransactions()
          "
          :disabled="!isFormValid"
          :loading="isSending || queryLoading || isSnapshotLoading"
          class="block w-full"
          primary
          data-testid="create-proposal-publish-button"
          @click="handleSubmit"
        >
          {{ isEditing ? 'Save changes' : $t('create.publish') }}
        </BaseButton>
        <BaseButton
          v-else
          class="block w-full"
          :loading="validationLoading || isSnapshotLoading"
          :disabled="
            (!stepIsValid && !!web3Account) ||
            web3.authLoading ||
            hasAuthorValidationFailed ||
            validationLoading ||
            isGnosisAndNotSpaceNetwork
          "
          primary
          :data-testid="
            web3Account
              ? 'create-proposal-continue-button'
              : 'create-proposal-connect-wallet-button'
          "
          @click="web3Account ? nextStep() : (modalAccountOpen = true)"
        >
          {{ web3Account ? $t('create.continue') : $t('connectWallet') }}
        </BaseButton>
      </BaseBlock>
    </template>
  </TheLayout>
  <teleport to="#modal">
    <ModalTerms
      :open="modalTermsOpen"
      :space="space"
      :action="$t('modalTerms.actionCreate')"
      @close="modalTermsOpen = false"
      @accept="acceptTerms(), handleSubmit()"
    />
  </teleport>
</template><|MERGE_RESOLUTION|>--- conflicted
+++ resolved
@@ -452,17 +452,12 @@
         :space="space"
         :date-start="dateStart"
         :date-end="dateEnd"
-<<<<<<< HEAD
         :has-osnap-plugin="hasOsnapPlugin"
         :should-use-osnap="shouldUseOsnap"
         :legacy-osnap="legacyOsnap"
+        :is-editing="isEditing"
         @toggle-should-use-osnap="toggleShouldUseOsnap"
         @legacy-osnap-toggle="handleLegacyOsnapToggle"
-=======
-        :osnap="osnap"
-        :is-editing="isEditing"
-        @osnapToggle="handleOsnapToggle"
->>>>>>> c85de4be
       />
 
       <!-- Step 3 (only when plugins) -->
